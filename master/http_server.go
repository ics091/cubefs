// Copyright 2018 The Container File System Authors.
//
// Licensed under the Apache License, Version 2.0 (the "License");
// you may not use this file except in compliance with the License.
// You may obtain a copy of the License at
//
//     http://www.apache.org/licenses/LICENSE-2.0
//
// Unless required by applicable law or agreed to in writing, software
// distributed under the License is distributed on an "AS IS" BASIS,
// WITHOUT WARRANTIES OR CONDITIONS OF ANY KIND, either express or
// implied. See the License for the specific language governing
// permissions and limitations under the License.

package master

import (
	"fmt"
	"net/http"

	"github.com/juju/errors"
	"github.com/tiglabs/containerfs/util/log"
	"net/http/httputil"
)

// api
const (
	// Admin APIs
	adminGetCluster                = "/admin/getCluster"
	AdminGetDataPartition          = "/dataPartition/get"
	adminLoadDataPartition         = "/dataPartition/load"
	adminCreateDataPartition       = "/dataPartition/create"
	adminDecommissionDataPartition = "/dataPartition/decommission"
	adminDeleteVol                 = "/vol/delete"
	adminUpdateVol                 = "/vol/update"
	adminCreateVol                 = "/admin/createVol"
	adminClusterFreeze             = "/cluster/freeze"
	AdminGetIP                     = "/admin/getIp"
	adminCreateMP                  = "/metaPartition/create"
	adminSetMetaNodeThreshold      = "/threshold/set"

	// Client APIs
	clientDataPartitions = "/client/partitions"
	clientVol            = "/client/vol"
	clientMetaPartition  = "/client/metaPartition"
	clientVolStat        = "/client/volStat"

	//raft node APIs
	addRaftNode    = "/raftNode/add"
	removeRaftNode = "/raftNode/remove"

	// Node APIs
	AddDataNode                    = "/dataNode/add"
	decommissionDataNode           = "/dataNode/decommission"
	decommissionDisk               = "/disk/decommission"
	getDataNode                    = "/dataNode/get"
	addMetaNode                    = "/metaNode/add"
	decommissionMetaNode           = "/metaNode/decommission"
	getMetaNode                    = "/metaNode/get"
	adminLoadMetaPartition         = "/metaPartition/load"
	adminDecommissionMetaPartition = "/metaPartition/decommission"

	// Operation response
	getMetaNodeTaskResponse = "/metaNode/response" // Method: 'POST', ContentType: 'application/json'
	GetDataNodeTaskResponse = "/dataNode/response" // Method: 'POST', ContentType: 'application/json'

	getTopologyView = "/topo/get"
)

func (m *Server) startHTTPService() (err error) {
	go func() {
		m.handleFunctions()
		http.ListenAndServe(colonSplit+m.port, nil)
	}()
	return
}

func (m *Server) handleFunctions() {
	http.HandleFunc(AdminGetIP, m.getIPAddr)
	http.HandleFunc(adminGetCluster, m.getCluster)
	http.Handle(AdminGetDataPartition, m.handlerWithInterceptor())
	http.Handle(adminCreateDataPartition, m.handlerWithInterceptor())
	http.Handle(adminLoadDataPartition, m.handlerWithInterceptor())
	http.Handle(adminDecommissionDataPartition, m.handlerWithInterceptor())
	http.Handle(adminCreateVol, m.handlerWithInterceptor())
	http.Handle(adminDeleteVol, m.handlerWithInterceptor())
	http.Handle(adminUpdateVol, m.handlerWithInterceptor())
	http.Handle(adminClusterFreeze, m.handlerWithInterceptor())
	http.Handle(AddDataNode, m.handlerWithInterceptor())
	http.Handle(addMetaNode, m.handlerWithInterceptor())
	http.Handle(decommissionDataNode, m.handlerWithInterceptor())
	http.Handle(decommissionDisk, m.handlerWithInterceptor())
	http.Handle(decommissionMetaNode, m.handlerWithInterceptor())
	http.Handle(getDataNode, m.handlerWithInterceptor())
	http.Handle(getMetaNode, m.handlerWithInterceptor())
	http.Handle(adminLoadMetaPartition, m.handlerWithInterceptor())
	http.Handle(adminDecommissionMetaPartition, m.handlerWithInterceptor())
	http.Handle(clientDataPartitions, m.handlerWithInterceptor())
	http.Handle(clientVol, m.handlerWithInterceptor())
	http.Handle(clientMetaPartition, m.handlerWithInterceptor())
	http.Handle(GetDataNodeTaskResponse, m.handlerWithInterceptor())
	http.Handle(getMetaNodeTaskResponse, m.handlerWithInterceptor())
	http.Handle(adminCreateMP, m.handlerWithInterceptor())
	http.Handle(clientVolStat, m.handlerWithInterceptor())
	http.Handle(addRaftNode, m.handlerWithInterceptor())
	http.Handle(removeRaftNode, m.handlerWithInterceptor())
	http.Handle(adminSetMetaNodeThreshold, m.handlerWithInterceptor())
	http.Handle(getTopologyView, m.handlerWithInterceptor())

	return
}

func (m *Server) newReverseProxy() *httputil.ReverseProxy {
	return &httputil.ReverseProxy{Director: func(request *http.Request) {
		request.URL.Scheme = "http"
		request.URL.Host = m.leaderInfo.addr
	}}
}

func (m *Server) handlerWithInterceptor() http.Handler {
	return http.HandlerFunc(
		func(w http.ResponseWriter, r *http.Request) {
			if m.partition.IsLeader() {
				m.ServeHTTP(w, r)
				return
			}
			if m.leaderInfo.addr == "" {
				log.LogErrorf("action[handlerWithInterceptor] no leader,request[%v]", r.URL)
				http.Error(w, m.leaderInfo.addr, http.StatusBadRequest)
				return
			}
			m.proxy(w, r)
		})
}

func (m *Server) proxy(w http.ResponseWriter, r *http.Request) {
	m.reverseProxy.ServeHTTP(w, r)
}

func (m *Server) ServeHTTP(w http.ResponseWriter, r *http.Request) {
	log.LogInfof("URL[%v],remoteAddr[%v]", r.URL, r.RemoteAddr)
	switch r.URL.Path {
	case adminGetCluster:
		m.getCluster(w, r)
	case adminCreateDataPartition:
		m.createDataPartition(w, r)
	case AdminGetDataPartition:
		m.getDataPartition(w, r)
	case adminLoadDataPartition:
		m.loadDataPartition(w, r)
	case adminDecommissionDataPartition:
		m.decommissionDataPartition(w, r)
	case adminCreateVol:
		m.createVol(w, r)
	case adminDeleteVol:
		m.markDeleteVol(w, r)
	case adminUpdateVol:
		m.updateVol(w, r)
	case adminClusterFreeze:
		m.setupAutoAllocation(w, r)
	case AddDataNode:
		m.addDataNode(w, r)
	case getDataNode:
		m.getDataNode(w, r)
	case decommissionDataNode:
		m.dataNodeOffline(w, r)
	case decommissionDisk:
		m.decommissionDisk(w, r)
	case GetDataNodeTaskResponse:
		m.getDataNodeTaskResponse(w, r)
	case addMetaNode:
		m.addMetaNode(w, r)
	case getMetaNode:
		m.getMetaNode(w, r)
	case decommissionMetaNode:
		m.decommissionMetaNode(w, r)
	case getMetaNodeTaskResponse:
		m.getMetaNodeTaskResponse(w, r)
	case clientDataPartitions:
		m.getDataPartitions(w, r)
	case clientVol:
		m.getVol(w, r)
	case clientMetaPartition:
		m.getMetaPartition(w, r)
	case clientVolStat:
		m.getVolStatInfo(w, r)
	case adminLoadMetaPartition:
		m.loadMetaPartition(w, r)
	case adminDecommissionMetaPartition:
		m.decommissionMetaPartition(w, r)
	case adminCreateMP:
		m.createMetaPartition(w, r)
	case addRaftNode:
		m.addRaftNode(w, r)
	case removeRaftNode:
		m.removeRaftNode(w, r)
	case adminSetMetaNodeThreshold:
		m.setMetaNodeThreshold(w, r)
	case getTopologyView:
		m.getTopology(w, r)
	default:

	}
}

<<<<<<< HEAD
// TODO is this wrapper necessary?
=======
>>>>>>> 89190196
func newLogMsg(requestType, remoteAddr, message string, code int) (logMsg string) {
	logMsg = fmt.Sprintf("type[%s] From [%s] httpCode[%d] Because [%s] ", requestType, remoteAddr, code, message)
	return
}

<<<<<<< HEAD
// TODO is this wrapper necessary?
=======
>>>>>>> 89190196
func HandleError(message string, err error, code int, w http.ResponseWriter) {
	log.LogErrorf("errMsg:%v errStack:%v", message, errors.ErrorStack(err))
	http.Error(w, message, code)
}<|MERGE_RESOLUTION|>--- conflicted
+++ resolved
@@ -203,19 +203,11 @@
 	}
 }
 
-<<<<<<< HEAD
-// TODO is this wrapper necessary?
-=======
->>>>>>> 89190196
 func newLogMsg(requestType, remoteAddr, message string, code int) (logMsg string) {
 	logMsg = fmt.Sprintf("type[%s] From [%s] httpCode[%d] Because [%s] ", requestType, remoteAddr, code, message)
 	return
 }
 
-<<<<<<< HEAD
-// TODO is this wrapper necessary?
-=======
->>>>>>> 89190196
 func HandleError(message string, err error, code int, w http.ResponseWriter) {
 	log.LogErrorf("errMsg:%v errStack:%v", message, errors.ErrorStack(err))
 	http.Error(w, message, code)
